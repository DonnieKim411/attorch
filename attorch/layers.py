import torch
from .constraints import positive
from torch import nn as nn
from torch.nn import functional as F
from torch.nn.modules.utils import _pair
from torch.autograd import Variable
import numpy as np
from math import ceil
# from .module import Module
from torch.nn import Parameter


class Offset(nn.Module):
    def __init__(self, offset=1):
        super().__init__()
        self.offset = offset

    def forward(self, x):
        return x + self.offset


class Elu1(nn.Module):
    """
    Elu activation function shifted by 1 to ensure that the
    output stays positive. That is:

    Elu1(x) = Elu(x) + 1
    """

    def forward(self, x):
        return F.elu(x, inplace=True) + 1.


def elu1(x):
    return F.elu(x, inplace=True) + 1.


def log1exp(x):
    return torch.log(1. + torch.exp(x))


class Log1Exp(nn.Module):
    def forward(self, x):
        return log1exp(x)


class AdjustedElu(nn.Module):
    """
    Elu activation function that's adjusted to:
    1) ensure that all outputs are positive and
    2) f(x) = x for x >= 1
    """

    def forward(self, x):
        return F.elu(x - 1.) + 1.


class Conv2dPad(nn.Conv2d):
    """
    Padded Conv2d layer. Pads with reflect by default.
    """

    def __init__(self, in_channels, out_channels, kernel_size, pad=None, mode='reflect', **kwargs):
        assert 'padding' not in kwargs, 'You need to use `pad` not `padding`'
        self.padding = _pair(0)
        super().__init__(in_channels, out_channels, kernel_size, padding=0, **kwargs)
        self.mode = mode

        if isinstance(pad, tuple) or pad is None:
            self.pad = pad
        else:
            self.pad = 4 * (pad,)

    def _pad(self, input):
        if self.pad is not None and self.pad != 4 * (0,):
            input = F.pad(input, mode=self.mode, pad=self.pad)
        return input

    def forward(self, input):
        input = self._pad(input)
        return F.conv2d(input, self.weight, self.bias, self.stride, self.padding, self.dilation, self.groups)


class SpatialXFeatureLinear3D(nn.Module):
    def __init__(self, in_shape, outdims, bias=True, normalize=False, positive=True, spatial=None):
        super().__init__()
        self.in_shape = in_shape
        self.outdims = outdims
        self.normalize = normalize
        self.positive = positive
        c, t, w, h = in_shape
        self.spatial = Parameter(torch.Tensor(self.outdims, 1, 1, w, h)) if spatial is None else spatial
        self.features = Parameter(torch.Tensor(self.outdims, c, 1, 1, 1))
        if bias:
            bias = Parameter(torch.Tensor(self.outdims))
            self.register_parameter('bias', bias)
        else:
            self.register_parameter('bias', None)
        self.initialize()

    def l1(self, average=True):
        n = self.outdims
        c, _, w, h = self.in_shape
        ret = (self.spatial.view(self.outdims, -1).abs().sum(1)
               * self.features.view(self.outdims, -1).abs().sum(1)).sum()
        if average:
            ret = ret / (n * c * w * h)
        return ret

    @property
    def normalized_spatial(self):
        if self.positive:
            positive(self.spatial)
        if self.normalize:
            weight = self.spatial / (self.spatial.pow(2).sum(2).sum(3).sum(4).sqrt().expand(self.spatial) + 1e-6)
        else:
            weight = self.spatial
        return weight

    @property
    def constrained_features(self):
        if self.positive:
            positive(self.features)
        return self.features

    @property
    def weight(self):
        n = self.outdims
        c, _, w, h = self.in_shape
        weight = self.normalized_spatial.expand(n, c, 1, w, h) * self.constrained_features.expand(n, c, 1, w, h)
        return weight

    def initialize(self, init_noise=1e-3):
        self.spatial.data.normal_(0, init_noise)
        self.features.data.normal_(0, init_noise)
        if self.bias is not None:
            self.bias.data.fill_(0)

    def forward(self, x):
        N, c, t, w, h = x.size()
        # tmp2 = x.transpose(2, 1).contiguous()
        # tmp2 = tmp2.view(-1, w * h) @ self.normalized_spatial.view(self.outdims, -1).t()
        # tmp2 = (tmp2.view(N*t,c,self.outdims) \
        #         * self.constrained_features.transpose(0,1).contiguous().view(c, self.outdims).expand(N* t, c, self.outdims)).sum(1)

        tmp = x.transpose(2, 1).contiguous().view(-1, c * w * h) @ self.weight.view(self.outdims, -1).t()
        if self.bias is not None:
            tmp = tmp + self.bias.expand_as(tmp)
            # tmp2 = tmp2 + self.bias.expand_as(tmp2)
        return tmp.view(N, t, self.outdims)
        # return tmp2.view(N, t, self.outdims)

    def __repr__(self):
        c, t, w, h = self.in_shape
        return ('positive ' if self.positive else '') + \
               ('spatially normalized ' if self.normalize else '') + \
               self.__class__.__name__ + \
               ' (' + '{} x {} x {}'.format(c, w, h) + ' -> ' + str(self.outdims) + ')'


class GaussianSpatialXFeatureLinear(nn.Module):
    """
    Factorized readout layer from convolution activations. For each feature layer, the readout weights are
    Gaussian over spatial dimensions.
    """

    def __init__(self, in_shape, outdims, bias=True, sigma_scale=1.0, sigma_eps=1e-3):
        super().__init__()
        self.in_shape = in_shape
        c, w, h = in_shape
        self.outdims = outdims
        self.sigma_eps = sigma_eps
        self.sigma_scale = sigma_scale
        self.cx = Parameter(torch.Tensor(outdims, 1, 1, 1))
        self.cy = Parameter(torch.Tensor(outdims, 1, 1, 1))
        self.sigma = Parameter(torch.Tensor(outdims, 1, 1, 1))
        self.features = Parameter(torch.Tensor(outdims, c, 1, 1))

        w_edge = (w - 1) / 2.0
        h_edge = (h - 1) / 2.0

        grid_x = torch.linspace(-w_edge, w_edge, w).view(1, 1, -1, 1)
        grid_y = torch.linspace(-h_edge, h_edge, h).view(1, 1, 1, -1)
        # grids are non-parameters but needs to be maintained as persistent state
        self.register_buffer('grid_x', grid_x)
        self.register_buffer('grid_y', grid_y)

        if bias:
            bias = Parameter(torch.Tensor(outdims))
            self.register_parameter('bias', bias)
        else:
            self.register_parameter('bias', None)

        self.initialize()

    def constrain_sigma(self):
        pos = self.sigma.data.ge(0).float()
        self.sigma.data *= pos
        self.sigma.data += (1 - pos) * self.sigma_eps

    @property
    def spatial(self):
        self.constrain_sigma()

        n = self.outdims
        c, w, h = self.in_shape
        grid_x = Variable(self.grid_x)
        grid_y = Variable(self.grid_y)
        d = (self.cx.expand(n, 1, w, h) - grid_x.expand(n, 1, w, h)).pow(2) + \
            (self.cy.expand(n, 1, w, h) - grid_y.expand(n, 1, w, h)).pow(2)
        return torch.exp(-d / self.sigma.expand(n, 1, w, h).pow(2))

    @property
    def raw_weight(self):
        n = self.outdims
        c, w, h = self.in_shape
        return self.spatial.expand(n, c, w, h) * self.features.expand(n, c, w, h)

    @property
    def weight(self):
        return self.raw_weight.view(self.outdims, -1)

    def initialize(self, init_noise=1e-3):
        c, w, h = self.in_shape

        x = np.linspace(0, w, 100)
        y = np.linspace(0, h, 100)
        xv, yv = np.meshgrid(x, y)
        xf = xv.flatten()
        yf = yv.flatten()

        # numerically approximate the median distance between two randomly chosen points in a rectangle
        sigma = self.sigma_scale * np.median(np.sqrt((xf - xf[:, np.newaxis]) ** 2 + (yf - yf[:, np.newaxis]) ** 2))

        # randomly pick centers within the spatial map
        self.cx.data.uniform_(-w / 2.0, w / 2.0)
        self.cy.data.uniform_(-h / 2.0, h / 2.0)

        self.sigma.data.fill_(sigma)

        self.features.data.normal_(0, init_noise)
        if self.bias is not None:
            self.bias.data.fill_(0)

    def sigma_l1(self, offset=0.1):
        return (self.sigma - self.sigma_eps).abs().mean()

    def feature_l1(self, average=True):
        if average:
            return self.features.abs().mean()
        else:
            return self.features.abs().sum

    def forward(self, x):
        N = x.size(0)
        y = x.view(N, -1) @ self.weight.t()
        if self.bias is not None:
            y = y + self.bias.expand_as(y)
        return y

    def __repr__(self):
        r = self.__class__.__name__ + \
            ' (' + '{} x {} x {}'.format(*self.in_shape) + ' -> ' + str(self.outdims) + ')'
        r += ' sigma scale={}'.format(self.sigma_scale)
        if self.bias is not None:
            r += ' with bias'

        return r


class SpatialTransformerXFeatureLinear3d(nn.Module):
    """
    Factorized readout layer from convolution activations. For each feature layer, the readout weights are
    Gaussian over spatial dimensions.
    """

    def __init__(self, in_shape, outdims, positive=False, bias=True, pool=19):
        super().__init__()
        self.in_shape = in_shape
        c, t, w, h = in_shape
        self.outdims = outdims
        self.positive = positive
        self.grid = Parameter(torch.Tensor(1, outdims, 1, 2))
        self.features = Parameter(torch.Tensor(1, c, 1, outdims))

        # assert not positive, 'Positive features not implemented at the moment'

        if bias:
            bias = Parameter(torch.Tensor(outdims))
            self.register_parameter('bias', bias)
        else:
            self.register_parameter('bias', None)
        self.avg = nn.AvgPool2d(pool, padding=pool // 2, stride=1)
        self.initialize()

    @property
    def pool(self):
        return self.avg.kernel_size

    @pool.setter
    def pool(self, p):
        self.avg.kernel_size = p
        self.avg.padding = p // 2

    def initialize(self, init_noise=1e-3):
        # randomly pick centers within the spatial map
        self.grid.data.uniform_(-.95, .95)
        self.features.data.normal_(0, init_noise)
        if self.bias is not None:
            self.bias.data.fill_(0)

    def feature_l1(self, average=True):
        if average:
            return self.features.abs().mean()
        else:
            return self.features.abs().sum

    def forward(self, x, shift=None):
        N, c, t, w, h = x.size()
        y = x.contiguous().view(N, c * t, w, h)
<<<<<<< HEAD
        # --- TODO: remove
        from IPython import embed
        embed()
        exit()
        # ----------------
=======

>>>>>>> d15c35e1
        if self.pool > 1:
            y = F.grid_sample(self.avg(y), self.grid.expand(N, self.outdims, 1, 2))
        else:
            y = F.grid_sample(y, self.grid.expand(N, self.outdims, 1, 2))
        y = y.view(N, c, t, self.outdims)
        y = (y * self.features).sum(1)
        if self.bias is not None:
            y = y + self.bias
        return y

    def __repr__(self):
        r = self.__class__.__name__ + \
            ' (' + '{} x {} x {}'.format(*self.in_shape) + ' -> ' + str(self.outdims) + ')'
        if self.bias is not None:
            r += ' with bias\n'
        r += '({})'.format(super().__repr__().replace('\n', '\n\t'))
<<<<<<< HEAD
=======

        return r


class SpatialTransformerXFeatureLinear3d(nn.Module):
    """
    Factorized readout layer from convolution activations. For each feature layer, the readout weights are
    Gaussian over spatial dimensions.
    """

    def __init__(self, in_shape, outdims, positive=False, bias=True):
        super().__init__()
        self.in_shape = in_shape
        c, t, w, h = in_shape
        self.outdims = outdims
        self.positive = positive
        self.grid = Parameter(torch.Tensor(1, outdims, 1, 2))
        self.features = Parameter(torch.Tensor(1, c, 1, outdims))

        if bias:
            bias = Parameter(torch.Tensor(outdims))
            self.register_parameter('bias', bias)
        else:
            self.register_parameter('bias', None)

        self.avg = nn.AvgPool2d((18, 32), stride=(12, 22))

        self.initialize()

    @property
    def pool(self):
        return self.avg.kernel_size

    @pool.setter
    def pool(self, p):
        self.avg.kernel_size = p
        self.avg.stride = p

    def initialize(self, init_noise=1e-3):
        c, t, w, h = self.in_shape

        # randomly pick centers within the spatial map
        self.grid.data.uniform_(-.95, .95)
        self.features.data.normal_(0, init_noise)
        if self.bias is not None:
            self.bias.data.fill_(0)

    def feature_l1(self, average=True):
        if average:
            return self.features.abs().mean()
        else:
            return self.features.abs().sum

    def forward(self, x):
        N, c, t, w, h = x.size()
        y = x.contiguous().view(N, c * t, w, h)
        y = F.grid_sample(self.avg(y), self.grid.expand(N, self.outdims, 1, 2))
        y = y.view(N, c, t, self.outdims)
        y = (y * self.features).sum(1)
        if self.bias is not None:
            y = y + self.bias
        return y

    def __repr__(self):
        r = self.__class__.__name__ + \
            ' (' + '{} x {} x {}'.format(*self.in_shape) + ' -> ' + str(self.outdims) + ')'
        if self.bias is not None:
            r += ' with bias'
>>>>>>> d15c35e1

        return r


class SpatialTransformerXFeature3d(nn.Module):
    """
    Factorized readout layer from convolution activations. For each feature layer, the readout weights are
    Gaussian over spatial dimensions.
    """

    def __init__(self, in_shape, outdims, positive=False, bias=True):
        super().__init__()
        self.in_shape = in_shape
        c, t, w, h = in_shape
        self.outdims = outdims
        self.positive = positive
        self.grid = Parameter(torch.Tensor(1, outdims, 1, 2))
        self.features = Parameter(torch.Tensor(1, c, 1, outdims))

        if bias:
            bias = Parameter(torch.Tensor(outdims))
            self.register_parameter('bias', bias)
        else:
            self.register_parameter('bias', None)

        self.avg = nn.AvgPool2d((1, 1), stride=(1, 1))

        self.initialize()

    @property
    def pool(self):
        return self.avg.kernel_size

    @pool.setter
    def pool(self, p):
        self.avg.kernel_size = p
        self.avg.stride = p

    def initialize(self, init_noise=1e-3):
        c, t, w, h = self.in_shape

        # randomly pick centers within the spatial map
        self.grid.data.uniform_(-.95, .95)
        self.features.data.normal_(0, init_noise)
        if self.bias is not None:
            self.bias.data.fill_(0)

    def feature_l1(self, average=True):
        if average:
            return self.features.abs().mean()
        else:
            return self.features.abs().sum

    def forward(self, x, shift=None):
        N, c, t, w, h = x.size()
        grid = self.grid.expand(N, self.outdims, 1, 2)
        if shift is not None:
            # print(shift.min().cpu().data, shift.max().cpu().data)
            lag = shift.size(1) - x.size(2)
            shift = shift[:, lag:, ...]

        res = []
        feat = self.features.view(1, c, self.outdims)
        for i in range(x.size(2)):
            if shift is not None:
                y = F.grid_sample(self.avg(x[:, :, i, :, :]),
                                  grid + shift[:, i, :][:, None, None, :])
            else:
                y = F.grid_sample(self.avg(x[:, :, i, :, :]), grid)
            res.append((y.squeeze(-1) * feat).sum(1))
        y = torch.stack(res, 1)
        if self.bias is not None:
            y = y + self.bias
        return y

    def __repr__(self):
        r = self.__class__.__name__ + \
            ' (' + '{} x {} x {}'.format(*self.in_shape) + ' -> ' + str(self.outdims) + ')'
        if self.bias is not None:
            r += ' with bias'
        r += super().__repr__().replace('\n','\n|\t')
        return r


class GaussianSpatialXFeatureLinear3d(GaussianSpatialXFeatureLinear):
    """
    Factorized readout layer from convolution activations. For each feature layer, the readout weights are
    Gaussian over spatial dimensions.
    """

    def __init__(self, in_shape, outdims, bias=True, sigma_scale=1.0):
        super().__init__(in_shape[:1] + in_shape[2:], outdims, bias=bias, sigma_scale=sigma_scale)

    def forward(self, x):
        N, c, t, w, h = x.size()
        tmp = x.transpose(2, 1).contiguous().view(-1, c * w * h) @ self.raw_weight.view(self.outdims, -1).t()
        if self.bias is not None:
            tmp = tmp + self.bias.expand_as(tmp)
        return tmp.view(N, t, self.outdims)


class FullLinear(nn.Module):
    """
    Fully connected linear readout from image-like input with c x w x h into a vector output
    """

    def __init__(self, in_shape, outdims, bias=True):
        super().__init__()
        self.in_shape = in_shape
        self.outdims = outdims

        c, w, h = in_shape

        self.raw_weight = Parameter(torch.Tensor(self.outdims, c, w, h))

        if bias:
            self.bias = Parameter(torch.Tensor(self.outdims))
        else:
            self.register_parameter('bias', None)

        self.initialize()

    def initialize(self, init_noise=1e-3):
        self.raw_weight.data.normal_(0, init_noise)
        if self.bias is not None:
            self.bias.data.fill_(0)

    @property
    def weight(self):
        return self.raw_weight.view(self.outdims, -1)

    def weight_l1(self, average=True):
        if average:
            return self.weight.abs().mean()
        else:
            return self.weight.abs().sum()

    def weight_l2(self, average=True):
        if average:
            return self.weight.pow(2).mean()
        else:
            return self.weight.pow(2).sum()

    def forward(self, x):
        N = x.size(0)
        y = x.view(N, -1) @ self.weight.t()
        if self.bias is not None:
            y = y + self.bias.expand_as(y)
        return y

    def __repr__(self):
        r = self.__class__.__name__ + \
            ' (' + '{} x {} x {}'.format(*self.in_shape) + ' -> ' + str(self.outdims) + ')'
        if self.bias is not None:
            r += ' with bias'
        return r


class SpatialXFeatureLinear(nn.Module):
    """
    Factorized fully connected layer. Weights are a sum of outer products between a spatial filter and a feature vector.  
    """

    def __init__(self, in_shape, outdims, bias=True, normalize=True, positive=False, spatial=None):
        super().__init__()
        self.in_shape = in_shape
        self.outdims = outdims
        self.normalize = normalize
        self.positive = positive
        c, w, h = in_shape
        self.spatial = Parameter(torch.Tensor(self.outdims, 1, w, h)) if spatial is None else spatial
        self.features = Parameter(torch.Tensor(self.outdims, c, 1, 1))

        if bias:
            bias = Parameter(torch.Tensor(self.outdims))
            self.register_parameter('bias', bias)
        else:
            self.register_parameter('bias', None)
        self.initialize()

    @property
    def normalized_spatial(self):
        if self.positive:
            positive(self.spatial)
        if self.normalize:
            weight = self.spatial / (self.spatial.pow(2).sum(2).sum(3).sqrt().expand_as(self.spatial) + 1e-6)
        else:
            weight = self.spatial
        return weight

    @property
    def weight(self):
        n = self.outdims
        c, w, h = self.in_shape
        weight = self.normalized_spatial.expand(n, c, w, h) * self.features.expand(n, c, w, h)
        weight = weight.view(self.outdims, -1)
        return weight

    def l1(self, average=True):
        n = self.outdims
        c, w, h = self.in_shape
        ret = (self.normalized_spatial.view(self.outdims, -1).abs().sum(1)
               * self.features.view(self.outdims, -1).abs().sum(1)).sum()
        if average:
            ret = ret / (n * c * w * h)
        return ret

    def initialize(self, init_noise=1e-3):
        self.spatial.data.normal_(0, init_noise)
        self.features.data.normal_(0, init_noise)
        if self.bias is not None:
            self.bias.data.fill_(0)

    def forward(self, x):
        N = x.size(0)
        y = x.view(N, -1) @ self.weight.t()
        if self.bias is not None:
            y = y + self.bias.expand_as(y)
        return y

    def __repr__(self):
        return ('spatial positive ' if self.positive else '') + \
               ('normalized ' if self.normalize else '') + \
               self.__class__.__name__ + \
               ' (' + '{} x {} x {}'.format(*self.in_shape) + ' -> ' + str(
            self.outdims) + ')'


class WidthXHeightXFeatureLinear(nn.Module):
    """
    Factorized fully connected layer. Weights are a sum of outer products between three vectors over width,
    height and spatial.  
    """

    def __init__(self, in_shape, outdims, components=1, bias=True, normalize=True, positive=False, width=None,
                 height=None, eps=1e-6):
        super().__init__()
        self.in_shape = in_shape
        self.eps = eps
        c, w, h = self.in_shape
        self.outdims = outdims
        self.normalize = normalize
        self.positive = positive
        self.components = components

        self.width = Parameter(torch.Tensor(self.outdims, 1, w, 1, components)) if width is None else width
        self.height = Parameter(torch.Tensor(self.outdims, 1, 1, h, components)) if height is None else height
        self.features = Parameter(torch.Tensor(self.outdims, c, 1, 1))
        assert self.width.size(4) == self.height.size(4), 'The number of components in width and height do not agree'
        self.components = self.width.size(4)
        if bias:
            bias = Parameter(torch.Tensor(self.outdims))
            self.register_parameter('bias', bias)
        else:
            self.register_parameter('bias', None)
        self.initialize()

    def initialize(self, init_noise=1e-3):
        self.width.data.normal_(0, init_noise)
        self.height.data.normal_(0, init_noise)
        self.features.data.normal_(0, init_noise)
        if self.bias is not None:
            self.bias.data.fill_(0)

    @property
    def normalized_width(self):
        if self.positive:
            positive(self.width)
        if self.normalize:
            return self.width / (self.width.pow(2).sum(2) + self.eps).sqrt().expand_as(self.width)
        else:
            return self.width

    @property
    def normalized_height(self):
        c, w, h = self.in_shape
        if self.positive:
            positive(self.height)
        if self.normalize:
            return self.height / (self.height.pow(2).sum(3) + self.eps).sqrt().expand_as(self.height)
        else:
            return self.height

    @property
    def spatial(self):
        c, w, h = self.in_shape
        n, comp = self.outdims, self.components
        weight = self.normalized_width.expand(n, 1, w, h, comp) \
                 * self.normalized_height.expand(n, 1, w, h, comp)
        weight = weight.sum(4).view(n, 1, w, h)
        return weight

    @property
    def weight(self):
        c, w, h = self.in_shape
        n, comp = self.outdims, self.components
        weight = self.spatial.expand(n, c, w, h) * self.features.expand(n, c, w, h)
        weight = weight.view(self.outdims, -1)
        return weight

    @property
    def basis(self):
        c, w, h = self.in_shape
        return self.weight.view(-1, c, w, h).data.cpu().numpy()

    def forward(self, x):

        N = x.size(0)
        y = x.view(N, -1) @ self.weight.t()
        if self.bias is not None:
            y = y + self.bias.expand_as(y)
        return y

    def __repr__(self):
        return ('spatial positive ' if self.positive else '') + \
               ('normalized ' if self.normalize else '') + \
               self.__class__.__name__ + \
               ' (' + '{} x {} x {}'.format(*self.in_shape) + ' -> ' + str(self.outdims) + ') spatial rank {}'.format(
            self.components)


class BiasBatchNorm2d(nn.BatchNorm2d):
    def __init__(self, features, **kwargs):
        kwargs['affine'] = False
        super().__init__(features, **kwargs)
        self.bias = nn.Parameter(torch.Tensor(features))
        self.initialize()

    def initialize(self):
        self.bias.data.fill_(0.)


class BiasBatchNorm3d(nn.BatchNorm3d):
    def __init__(self, features, **kwargs):
        kwargs['affine'] = False
        super().__init__(features, **kwargs)
        self.bias = nn.Parameter(torch.Tensor(features))
        self.initialize()

    def initialize(self):
        self.bias.data.fill_(0.)


class DivNorm3d(nn.Module):
    def __init__(self, num_features, sigma=0.1, bias=False, scale=False):
        super().__init__()
        self.sigma = sigma
        self.num_features = num_features

        if bias:
            b = Parameter(torch.zero(num_features))
            self.register_parameter('bias', b)
        else:
            self.register_parameter('bias', None)

        if scale:
            s = Parameter(torch.ones(num_features))
            self.register_parameter('scale', s)
        else:
            self.register_parameter('scale', None)

    def __repr__(self):
        return ('{name}({num_features}, sigma={sigma})'.format(name=self.__class__.__name__, **self.__dict__))

    def forward(self, x):
        mu = x.mean(1).mean(2).mean(3).mean(4)
        y = x - mu.expand_as(x)
        y = y / torch.sqrt(self.sigma + y.pow(2).mean().expand_as(y))

        if self.bias is not None:
            y = y + self.bias.expand_as(y)
        if self.scale is not None:
            y = y * self.scale.expand_as(y)
        return y


class ExtendedConv2d(nn.Conv2d):
    """
    Extended 2D convolution module with fancier padding options.
    """

    def __init__(self, in_channels, out_channels, kernel_size, stride=1,
                 padding=0, in_shape=None, groups=1, bias=True):
        kernel_size = _pair(kernel_size)
        stride = _pair(stride)

        if padding == 'SAME':
            assert kernel_size[0] % 2 == 1 and kernel_size[1] % 2 == 1, "kernel must be odd sized"
            if stride[0] == 1 and stride[1] == 1:
                padding = (kernel_size[0] - 1) // 2, (kernel_size[1] - 1) // 2
            else:
                assert in_shape is not None, 'Input shape must be provided for stride that is not 1'
                h = in_shape[-2]
                w = in_shape[-1]

                padding = ceil((h * (stride[0] - 1) + kernel_size[0] - 1) / 2), \
                          ceil((w * (stride[1] - 1) + kernel_size[1] - 1) / 2)

        super().__init__(in_channels, out_channels, kernel_size, stride=stride,
                         padding=padding, groups=groups, bias=bias)


class ConstrainedConv2d(ExtendedConv2d):
    def __init__(self, in_channels, out_channels, kernel_size, stride=1,
                 padding=0, in_shape=None, groups=1, bias=True, constrain=None):
        super().__init__(in_channels, out_channels, kernel_size, stride=stride,
                         padding=padding, in_shape=in_shape, groups=groups, bias=bias)
        self.constrain_fn = constrain
        self.constrain_cache = None

    def constrain(self):
        if self.constrain_fn is not None:
            self.constrain_cache = self.constrain_fn(self.weight, cache=self.constrain_cache)

    def forward(self, *args, **kwargs):
        self.constrain()
        return super().forward(*args, **kwargs)


class ConstrainedConvTranspose2d(nn.ConvTranspose2d):
    def __init__(self, *args, constrain=None, **kwargs):
        super().__init__(*args, **kwargs)
        self.constrain_fn = constrain
        self.constrain_cache = None

    def constrain(self):
        if self.constrain_fn is not None:
            self.constrain_cache = self.constrain_fn(self.weight, cache=self.constrain_cache)

    def forward(self, *args, **kwargs):
        self.constrain()
        return super().forward(*args, **kwargs)


def conv2d_config(in_shape, out_shape, kernel_size, stride=None):
    """
    Given desired input and output tensor shapes and convolution kernel size,
    returns configurations that can be used to construct an appropriate 2D
    convolution operation satisfying the desired properties.

    Args:
        in_shape: shape of the input tensor. May be either [batch, channel, height, width]
                  or [channel, height, width]
        out_shape: shape of the output tensor. May be either [batch, channel, height, width]
                   or [channel, height, width]
        kernel_size: shape of the kernel. May be an integer or a pair tuple
        stride: (OPTIONAL) desired stride to be used. If not provided, optimal stride size
                will be computed and returned to minimize the necesssary amount of padding
                or stripping.

    Returns:
        A tuple (stride, padding, output_padding, padded_shape, conv_type, padding_type).
        stride: optimial stride size to be used. If stride was passed in, no change is made.
        padding: padding to be applied to each edge
        output_padding: if operation is transpose convolution, supplies output_padding that's
            necessary. Otherwise, this is None.
        conv_type: the required type of convolution. It is either "NORMAL" or "TRANSPOSE"
        padding_type: string to indicate the type of padding. Either "VALID" or "SAME".

    """
    in_shape = np.array(in_shape[-3:])
    out_shape = np.array(out_shape[-3:])
    kern_shape = np.array(kernel_size)

    # determine the kind of convolution to use
    if np.all(in_shape[-2:] >= out_shape[-2:]):
        conv_type = "NORMAL"
    elif np.all(in_shape[-2:] <= out_shape[-2:]):
        conv_type = "TRANSPOSE"
        in_shape, out_shape = out_shape, in_shape
    else:
        raise ValueError('Input shape dimensions must be both >= OR <= the output shape dimensions')

    if stride is None:
        stride = np.ceil((in_shape[-2:] - kern_shape + 1) / (out_shape[-2:] - 1)).astype(np.int)
    else:
        stride = np.array(_pair(stride))
    stride[stride <= 0] = 1
    padding = (out_shape[-2:] - 1) * stride + kern_shape - in_shape[-2:]

    if np.all(np.ceil(in_shape[-2:] / stride) == out_shape[-2:]):
        padding_type = 'SAME'
    else:
        padding_type = 'VALID'

    # get padded input shape
    in_shape[-2:] = in_shape[-2:] + padding.astype(np.int)
    padded_shape = tuple(in_shape.tolist())
    if conv_type == "TRANSPOSE":
        output_padding = tuple((padding % 2 != 0).astype(np.int).tolist())
    else:
        output_padding = None

    padding = tuple(np.ceil(padding / 2).astype(np.int).tolist())
    stride = tuple(stride.tolist())

    return stride, padding, output_padding, \
           padded_shape, conv_type, padding_type


def get_conv(in_shape, out_shape, kernel_size, stride=None, constrain=None, **kwargs):
    """
    Given desired input and output tensor shapes and convolution kernel size,
    returns a convolution operation satisfying the desired properties.

    Args:
        in_shape: shape of the input tensor. May be either [batch, channel, height, width]
                  or [channel, height, width]
        out_shape: shape of the output tensor. May be either [batch, channel, height, width]
                   or [channel, height, width]
        kernel_size: shape of the kernel. May be an integer or a pair tuple
        stride: (OPTIONAL) desired stride to be used. If not provided, optimal stride size
                will be computed and returned to minimize the necesssary amount of padding
                or stripping.
        constrain: (OPTIONAL) constrain function to be applied to the convolution filter weights
        **kwargs: additional arguments that are passed into the underlying convolution operation

    Returns:
        A convolution module (either a nn.Conv2d subclass or nn.ConvTranspose2d subclass)

    """
    in_channels, out_channels = in_shape[-3], out_shape[-3]
    stride, padding, output_padding, padded_shape, conv_type, padding_type = conv2d_config(in_shape, out_shape,
                                                                                           kernel_size, stride)

    if conv_type == "NORMAL":
        return ConstrainedConv2d(in_channels, out_channels, kernel_size, stride=stride, padding=padding,
                                 constrain=constrain, **kwargs)
    else:
        return ConstrainedConvTranspose2d(in_channels, out_channels, kernel_size, stride=stride, padding=padding,
                                          constrain=constrain, output_padding=output_padding, **kwargs)<|MERGE_RESOLUTION|>--- conflicted
+++ resolved
@@ -268,156 +268,6 @@
         return r
 
 
-class SpatialTransformerXFeatureLinear3d(nn.Module):
-    """
-    Factorized readout layer from convolution activations. For each feature layer, the readout weights are
-    Gaussian over spatial dimensions.
-    """
-
-    def __init__(self, in_shape, outdims, positive=False, bias=True, pool=19):
-        super().__init__()
-        self.in_shape = in_shape
-        c, t, w, h = in_shape
-        self.outdims = outdims
-        self.positive = positive
-        self.grid = Parameter(torch.Tensor(1, outdims, 1, 2))
-        self.features = Parameter(torch.Tensor(1, c, 1, outdims))
-
-        # assert not positive, 'Positive features not implemented at the moment'
-
-        if bias:
-            bias = Parameter(torch.Tensor(outdims))
-            self.register_parameter('bias', bias)
-        else:
-            self.register_parameter('bias', None)
-        self.avg = nn.AvgPool2d(pool, padding=pool // 2, stride=1)
-        self.initialize()
-
-    @property
-    def pool(self):
-        return self.avg.kernel_size
-
-    @pool.setter
-    def pool(self, p):
-        self.avg.kernel_size = p
-        self.avg.padding = p // 2
-
-    def initialize(self, init_noise=1e-3):
-        # randomly pick centers within the spatial map
-        self.grid.data.uniform_(-.95, .95)
-        self.features.data.normal_(0, init_noise)
-        if self.bias is not None:
-            self.bias.data.fill_(0)
-
-    def feature_l1(self, average=True):
-        if average:
-            return self.features.abs().mean()
-        else:
-            return self.features.abs().sum
-
-    def forward(self, x, shift=None):
-        N, c, t, w, h = x.size()
-        y = x.contiguous().view(N, c * t, w, h)
-<<<<<<< HEAD
-        # --- TODO: remove
-        from IPython import embed
-        embed()
-        exit()
-        # ----------------
-=======
-
->>>>>>> d15c35e1
-        if self.pool > 1:
-            y = F.grid_sample(self.avg(y), self.grid.expand(N, self.outdims, 1, 2))
-        else:
-            y = F.grid_sample(y, self.grid.expand(N, self.outdims, 1, 2))
-        y = y.view(N, c, t, self.outdims)
-        y = (y * self.features).sum(1)
-        if self.bias is not None:
-            y = y + self.bias
-        return y
-
-    def __repr__(self):
-        r = self.__class__.__name__ + \
-            ' (' + '{} x {} x {}'.format(*self.in_shape) + ' -> ' + str(self.outdims) + ')'
-        if self.bias is not None:
-            r += ' with bias\n'
-        r += '({})'.format(super().__repr__().replace('\n', '\n\t'))
-<<<<<<< HEAD
-=======
-
-        return r
-
-
-class SpatialTransformerXFeatureLinear3d(nn.Module):
-    """
-    Factorized readout layer from convolution activations. For each feature layer, the readout weights are
-    Gaussian over spatial dimensions.
-    """
-
-    def __init__(self, in_shape, outdims, positive=False, bias=True):
-        super().__init__()
-        self.in_shape = in_shape
-        c, t, w, h = in_shape
-        self.outdims = outdims
-        self.positive = positive
-        self.grid = Parameter(torch.Tensor(1, outdims, 1, 2))
-        self.features = Parameter(torch.Tensor(1, c, 1, outdims))
-
-        if bias:
-            bias = Parameter(torch.Tensor(outdims))
-            self.register_parameter('bias', bias)
-        else:
-            self.register_parameter('bias', None)
-
-        self.avg = nn.AvgPool2d((18, 32), stride=(12, 22))
-
-        self.initialize()
-
-    @property
-    def pool(self):
-        return self.avg.kernel_size
-
-    @pool.setter
-    def pool(self, p):
-        self.avg.kernel_size = p
-        self.avg.stride = p
-
-    def initialize(self, init_noise=1e-3):
-        c, t, w, h = self.in_shape
-
-        # randomly pick centers within the spatial map
-        self.grid.data.uniform_(-.95, .95)
-        self.features.data.normal_(0, init_noise)
-        if self.bias is not None:
-            self.bias.data.fill_(0)
-
-    def feature_l1(self, average=True):
-        if average:
-            return self.features.abs().mean()
-        else:
-            return self.features.abs().sum
-
-    def forward(self, x):
-        N, c, t, w, h = x.size()
-        y = x.contiguous().view(N, c * t, w, h)
-        y = F.grid_sample(self.avg(y), self.grid.expand(N, self.outdims, 1, 2))
-        y = y.view(N, c, t, self.outdims)
-        y = (y * self.features).sum(1)
-        if self.bias is not None:
-            y = y + self.bias
-        return y
-
-    def __repr__(self):
-        r = self.__class__.__name__ + \
-            ' (' + '{} x {} x {}'.format(*self.in_shape) + ' -> ' + str(self.outdims) + ')'
-        if self.bias is not None:
-            r += ' with bias'
->>>>>>> d15c35e1
-
-        return r
-
-
 class SpatialTransformerXFeature3d(nn.Module):
     """
     Factorized readout layer from convolution activations. For each feature layer, the readout weights are
@@ -494,7 +344,7 @@
             ' (' + '{} x {} x {}'.format(*self.in_shape) + ' -> ' + str(self.outdims) + ')'
         if self.bias is not None:
             r += ' with bias'
-        r += super().__repr__().replace('\n','\n|\t')
+        r += super().__repr__().replace('\n', '\n|\t')
         return r
 
 
